from __future__ import print_function
import math
import sys

import statistics   # Python 3.4+, or backport on Python 2.7


__version__ = '0.4'
_PY3 = (sys.version_info >= (3,))


def _import_json():
    """Import json module on demand."""
    global json
    if json is None:
        import json
    return json
json = None


def _import_subprocess():
    """Import subprocess module on demand."""
    global subprocess
    if subprocess is None:
        import subprocess
    return subprocess
subprocess = None


# Clocks
try:
    # Python 3.3+ (PEP 418)
    from time import monotonic as monotonic_clock, perf_counter
except ImportError:
    import time

    monotonic_clock = time.time
    if sys.platform == "win32":
        perf_counter = time.clock
    else:
        perf_counter = time.time


<<<<<<< HEAD
# Statistics
try:
    from statistics import mean, stdev as _stdev   # Python 3.4+

    def stdev(data):
        # Wrapper to hide the xbar parameter, to be portable with Python 2
        return _stdev(data)
except ImportError:
    def mean(seq):
        if not seq:
            raise ValueError("sequence seq must be non-empty")
        return float(math.fsum(seq)) / len(seq)

    def stdev(seq):
        seq = [float(value) for value in seq]
        if len(seq) < 2:
            raise ValueError('stdev requires at least two data points')

        c = mean(seq)
        squares = ((x - c) ** 2 for x in seq)
        return math.sqrt(math.fsum(squares) / (len(seq) - 1))


=======
>>>>>>> 1777866a
_TIMEDELTA_UNITS = ('sec', 'ms', 'us', 'ns')


def _format_timedeltas(values):
    if any(dt < 0 for dt in values):
        raise ValueError("numbers must be positive")

    ref_value = values[0]
    for i in range(2, -9, -1):
        if ref_value >= 10.0 ** i:
            break
    else:
        i = -9

    precision = 2 - i % 3
    k = -(i // 3) if i < 0 else 0
    factor = 10 ** (k * 3)
    unit = _TIMEDELTA_UNITS[k]
    fmt = "%%.%sf %s" % (precision, unit)

    return tuple(fmt % (value * factor,) for value in values)


def _format_timedelta(value):
    return _format_timedeltas((value,))[0]


# FIXME: put this code into RunResult, and pass _format_timedeltas as formatter
# to RunResult
def _format_run_result(values, verbose=0):
    numbers = [statistics.mean(values)]
    with_stdev = (len(values) >= 2)
    if with_stdev:
        numbers.append(statistics.stdev(values))
    if verbose > 1:
        numbers.append(min(values))
        numbers.append(max(values))

    numbers = _format_timedeltas(numbers)
    if verbose > 1:
        if with_stdev:
            text = '%s +- %s (min: %s, max: %s)' % numbers
        else:
            text = '%s (min: %s, max: %s)' % numbers
    else:
        if with_stdev:
            text = '%s +- %s' % numbers
        else:
            text = numbers[0]
    return text


def _format_number(number, unit=None, units=None):
    plural = (abs(number) > 1)
    if number >= 10000:
        pow10 = 0
        x = number
        while x >= 10:
            x, digit = divmod(x, 10)
            if digit != 0:
                break
            pow10 += 1
        if x == 1 and digit == 0:
            number = '10^%s' % pow10

    if not unit:
        return str(number)

    if plural:
        if not units:
            units = unit + 's'
        return '%s %s' % (number, units)
    else:
        return '%s %s' % (number, unit)


def _common_metadata(metadatas):
    if not metadatas:
        return dict()

    metadata = dict(metadatas[0])
    for run_metadata in metadatas[1:]:
        for key, run_value in run_metadata.items():
            try:
                value = metadata[key]
            except KeyError:
                pass
            else:
                if run_value != value:
                    del metadata[key]
    return metadata


class Benchmark:
    def __init__(self, runs=None, name=None):
        if runs is not None:
            self.runs = runs
        else:
            self.runs = []
        self.name = name

    def _format_sample(self, sample, verbose=False):
        if not self.runs:
            raise ValueError("Benchmark has no run result")
        run = self.runs[0]
        return run._format_sample(sample, verbose)

    def get_samples(self):
        samples = []
        for run in self.runs:
            samples.extend(run.samples)
        return samples

    def get_metadata(self):
        metadatas = [run.metadata for run in self.runs]
        return _common_metadata(metadatas)

    def format(self, verbose=0):
        if self.runs:
            first_run = self.runs[0]
            warmup = len(first_run.warmups)
            nsample = len(first_run.samples)
            for run in self.runs:
                run_nsample = len(run.samples)
                if nsample is not None and nsample != run_nsample:
                    nsample = None
                run_warmup = len(run.warmups)
                if warmup is not None and warmup != run_warmup:
                    warmup = None

            # FIXME: handle the case where all samples are empty
            samples = self.get_samples()
            text = first_run._formatter(samples, verbose)

            if verbose:
                iterations = []
                nrun = len(self.runs)
                if nrun > 1:
                    iterations.append(_format_number(nrun, 'run'))
                if nsample:
                    iterations.append(_format_number(nsample, 'sample'))
                iterations = ' x '.join(iterations)
                if warmup:
                    iterations += '; %s' % _format_number(warmup, 'warmup')
                if iterations:
                    text = '%s (%s)' % (text, iterations)
        else:
            text = '<no run>'
        return text

    def __str__(self):
        text = self.format()
        if self.name:
            text = '%s: %s' % (self.name, text)
        return text

    @classmethod
    def _json_load(cls, data):
        version = data.get('version')
        if version != 1:
            raise ValueError("version %r not supported" % version)

        if 'results' not in data:
            raise ValueError("JSON doesn't contain results")
        data = data['results']

        runs = [RunResult._json_load(run) for run in data['runs']]
        name = data.get('name')

        return cls(runs=runs, name=name)

    @classmethod
    def json_load_from(cls, file):
        json = _import_json()
        data = json.load(file)
        return cls._json_load(data)

    @classmethod
    def json_load(cls, text):
        json = _import_json()
        data = json.loads(text)
        return cls._json_load(data)

    def _as_json(self):
        runs = [run._as_json() for run in self.runs]
        data = {'runs': runs}
        if self.name:
            data['name'] = self.name
        return {'results': data, 'version': 1}

    def json(self):
        json = _import_json()
        return json.dumps(self._as_json()) + '\n'

    def json_dump_into(self, file):
        json = _import_json()
        json.dump(self._as_json(), file)
        file.write('\n')


class RunResult:
    def __init__(self, samples=None, warmups=None, loops=None,
                 inner_loops=None, metadata=None):
        if (samples is not None
        and any(not(isinstance(value, float) and value >= 0)
                for value in samples)):
            raise TypeError("samples must be a list of float >= 0")
        if (warmups is not None
        and any(not(isinstance(value, float) and value >= 0)
                for value in warmups)):
            raise TypeError("warmups must be a list of float >= 0")

        self.samples = []
        if samples is not None:
            self.samples.extend(samples)
        self.warmups = []
        if warmups is not None:
            self.warmups.extend(warmups)
        self.loops = loops
        self.inner_loops = inner_loops
        # FIXME: make the formatter configurable
        self._formatter = _format_run_result

        # Metadata dictionary: key=>value, keys and values are non-empty
        # strings
        if metadata is not None:
            self.metadata = metadata
        else:
            self.metadata = {}

        # FIXME: remove loops/inner_loops from metadata,
        # but display loops and inner_loops
        if self.loops is not None:
            self.metadata['loops'] = _format_number(self.loops)
        if self.inner_loops is not None:
            self.metadata['inner_loops'] = _format_number(self.inner_loops)

    def _get_raw_samples(self):
        factor = 1
        if self.loops is not None:
            factor *= self.loops
        if self.inner_loops is not None:
            factor *= self.inner_loops
        if factor != 1:
            return [sample * factor for sample in self.samples]
        else:
            return self.samples

    def _format_sample(self, sample, verbose=False):
        return self._formatter([sample], verbose)

    def format(self, verbose=False):
        return self._formatter(self.samples, verbose)

    def __str__(self):
        return self.format()

    def _as_json(self):
        data = {'samples': self.samples,
                'warmups': self.warmups,
                'metadata': self.metadata}
        if self.loops:
            data['loops'] = self.loops
        if self.inner_loops:
            data['inner_loops'] = self.inner_loops
        return {'run_result': data, 'version': 1}

    def json(self):
        json = _import_json()
        return json.dumps(self._as_json()) + '\n'

    def json_dump_into(self, file):
        json = _import_json()
        json.dump(self._as_json(), file)
        file.write('\n')

    @classmethod
    def _json_load(cls, data):
        version = data.get('version')
        if version != 1:
            raise ValueError("version %r not supported" % version)

        if 'run_result' not in data:
            raise ValueError("JSON doesn't contain run_result")
        data = data['run_result']

        samples = data['samples']
        warmups = data['warmups']
        metadata = data.get('metadata')
        loops = data.get('loops')
        inner_loops = data.get('inner_loops')

        run = cls(samples=samples,
                  warmups=warmups,
                  loops=loops,
                  inner_loops=inner_loops)
        run.metadata = metadata
        return run

    @classmethod
    def json_load_from(cls, file):
        json = _import_json()
        data = json.load(file)
        return cls._json_load(data)

    @classmethod
    def json_load(cls, text):
        json = _import_json()
        data = json.loads(text)
        return cls._json_load(data)

    @classmethod
    def from_subprocess(cls, args, **kwargs):
        subprocess = _import_subprocess()

        proc = subprocess.Popen(args,
                                stdout=subprocess.PIPE,
                                universal_newlines=True,
                                **kwargs)

        if _PY3:
            with proc:
                stdout, stderr = proc.communicate()
        else:
            stdout, stderr = proc.communicate()

        if proc.returncode:
            sys.stdout.write(stdout)
            sys.stdout.flush()
            sys.stderr.write(stderr)
            sys.stderr.flush()
            raise RuntimeError("%s with with exit code %s"
                               % (args[0], proc.returncode))

        return cls.json_load(stdout)


def _very_verbose_run(run):
    # FIXME: use run.formatter
    text = ', '.join(_format_timedeltas(run.samples))
    text = 'samples (%s): %s' % (len(run.samples), text)
    if run.warmups:
        text = ('warmup (%s): %s; %s'
                % (len(run.warmups),
                   ', '.join(_format_timedeltas(run.warmups)),
                   text))
    return text


def _display_benchmark_avg(bench, verbose=0, file=None):
    samples = bench.get_samples()
    # FIXME: handle empty samples

    # Display a warning if the standard deviation is larger than 10%
    avg = statistics.mean(samples)
    # Avoid division by zero
    if avg and len(samples) > 1:
        k = statistics.stdev(samples) / avg
        if k > 0.10:
            if k > 0.20:
                print("ERROR: the benchmark is very unstable, the standard "
                      "deviation is very high (%.0f%%)!" % (k * 100),
                      file=file)
            else:
                print("WARNING: the benchmark seems unstable, the standard "
                      "deviation is high (%.0f%%)" % (k * 100),
                      file=file)
            print("Try to rerun the benchmark with more runs, samples "
                  "and/or loops",
                  file=file)
            print(file=file)
        elif verbose > 1:
            print("Standard deviation: %.0f%%" % (k * 100), file=file)

    # Check that the shortest sample took at least 1 ms
    shortest = min(min(run._get_raw_samples()) for run in bench.runs)
    text = bench._format_sample(shortest)
    if shortest < 1e-3:
        if shortest < 1e-6:
            print("ERROR: the benchmark may be very unstable, "
                  "the shortest sample only took %s" % text)
        else:
            print("WARNING: the benchmark may be unstable, "
                  "the shortest sample only took %s" % text)
        print("Try to rerun the benchmark with more loops "
              "or increase --min-time",
              file=file)
        print(file=file)
    elif verbose > 1:
        print("Shortest sample: %s" % text, file=file)
        print(file=file)

    # Display the average +- stdev
    print("Average: %s" % bench.format(verbose=verbose), file=file)


def _display_metadata(metadata, file=None, header="Metadata:"):
    if not metadata:
        return
    print(header, file=file)
    for key, value in sorted(metadata.items()):
        print("- %s: %s" % (key, value), file=file)
    print(file=file)


def _format_cpu_list(cpus):
    cpus = sorted(cpus)
    parts = []
    first = None
    last = None
    for cpu in cpus:
        if first is None:
            first = cpu
        elif cpu != last+1:
            if first != last:
                parts.append('%s-%s' % (first, last))
            else:
                parts.append(str(last))
            first = cpu
        last = cpu
    if first != last:
        parts.append('%s-%s' % (first, last))
    else:
        parts.append(str(last))
    return ','.join(parts)


# A table of 95% confidence intervals for a two-tailed t distribution, as a
# function of the degrees of freedom. For larger degrees of freedom, we
# approximate. While this may look less elegant than simply calculating the
# critical value, those calculations suck. Look at
# http://www.math.unb.ca/~knight/utility/t-table.htm if you need more values.
_T_DIST_95_CONF_LEVELS = [0, 12.706, 4.303, 3.182, 2.776,
                          2.571, 2.447, 2.365, 2.306, 2.262,
                          2.228, 2.201, 2.179, 2.160, 2.145,
                          2.131, 2.120, 2.110, 2.101, 2.093,
                          2.086, 2.080, 2.074, 2.069, 2.064,
                          2.060, 2.056, 2.052, 2.048, 2.045,
                          2.042]


def _tdist95conf_level(df):
    """Approximate the 95% confidence interval for Student's T distribution.

    Given the degrees of freedom, returns an approximation to the 95%
    confidence interval for the Student's T distribution.

    Args:
        df: An integer, the number of degrees of freedom.

    Returns:
        A float.
    """
    df = int(round(df))
    highest_table_df = len(_T_DIST_95_CONF_LEVELS)
    if df >= 200:
        return 1.960
    if df >= 100:
        return 1.984
    if df >= 80:
        return 1.990
    if df >= 60:
        return 2.000
    if df >= 50:
        return 2.009
    if df >= 40:
        return 2.021
    if df >= highest_table_df:
        return _T_DIST_95_CONF_LEVELS[highest_table_df - 1]
    return _T_DIST_95_CONF_LEVELS[df]


def _pooled_sample_variance(sample1, sample2):
    """Find the pooled sample variance for two samples.

    Args:
        sample1: one sample.
        sample2: the other sample.

    Returns:
        Pooled sample variance, as a float.
    """
    deg_freedom = len(sample1) + len(sample2) - 2
    mean1 = statistics.mean(sample1)
    squares1 = ((x - mean1) ** 2 for x in sample1)
    mean2 = statistics.mean(sample2)
    squares2 = ((x - mean2) ** 2 for x in sample2)

    return (math.fsum(squares1) + math.fsum(squares2)) / float(deg_freedom)


def _tscore(sample1, sample2):
    """Calculate a t-test score for the difference between two samples.

    Args:
        sample1: one sample.
        sample2: the other sample.

    Returns:
        The t-test score, as a float.
    """
    assert len(sample1) == len(sample2)
    error = _pooled_sample_variance(sample1, sample2) / len(sample1)
    return (statistics.mean(sample1) - statistics.mean(sample2)) / math.sqrt(error * 2)


def is_significant(sample1, sample2):
    """Determine whether two samples differ significantly.

    This uses a Student's two-sample, two-tailed t-test with alpha=0.95.

    Args:
        sample1: one sample.
        sample2: the other sample.

    Returns:
        (significant, t_score) where significant is a bool indicating whether
        the two samples differ significantly; t_score is the score from the
        two-sample T test.
    """
    deg_freedom = len(sample1) + len(sample2) - 2
    critical_value = _tdist95conf_level(deg_freedom)
    t_score = _tscore(sample1, sample2)
    return (abs(t_score) >= critical_value, t_score)<|MERGE_RESOLUTION|>--- conflicted
+++ resolved
@@ -41,32 +41,6 @@
         perf_counter = time.time
 
 
-<<<<<<< HEAD
-# Statistics
-try:
-    from statistics import mean, stdev as _stdev   # Python 3.4+
-
-    def stdev(data):
-        # Wrapper to hide the xbar parameter, to be portable with Python 2
-        return _stdev(data)
-except ImportError:
-    def mean(seq):
-        if not seq:
-            raise ValueError("sequence seq must be non-empty")
-        return float(math.fsum(seq)) / len(seq)
-
-    def stdev(seq):
-        seq = [float(value) for value in seq]
-        if len(seq) < 2:
-            raise ValueError('stdev requires at least two data points')
-
-        c = mean(seq)
-        squares = ((x - c) ** 2 for x in seq)
-        return math.sqrt(math.fsum(squares) / (len(seq) - 1))
-
-
-=======
->>>>>>> 1777866a
 _TIMEDELTA_UNITS = ('sec', 'ms', 'us', 'ns')
 
 
