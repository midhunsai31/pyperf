--- conflicted
+++ resolved
@@ -1,5 +1,3 @@
-import contextlib
-import os.path
 import sys
 import textwrap
 
@@ -57,37 +55,16 @@
         self.assertNotIn(key, metadata)
 
     def test_cpu_affinity_isolated(self):
-<<<<<<< HEAD
-        with mock.patch('os.sched_getaffinity',
-                        return_value={2, 3}, create=True):
-            with mock.patch('os.cpu_count', return_value=4, create=True):
+        with mock.patch(
+                'perf.metadata._get_logical_cpu_count', return_value=4):
+            with mock.patch(
+                    'perf.metadata._get_cpu_affinity', return_value={2, 3}):
                 with mock.patch(
-                        'perf._get_isolated_cpus', return_value=[2, 3]):
+                        'perf._get_isolated_cpus', return_value={1, 2, 3}):
                     self.check_metadata('cpu_affinity', '2-3 (isolated)')
 
-    def test_cpu_affinity_psutil(self):
-        with mock.patch('perf.metadata.os') as mock_os:
-            del mock_os.sched_getaffinity
-            with mock.patch('perf._get_isolated_cpus', return_value=None):
-                with self.mock_cpu_count(4) as mock_psutil:
-                    mock_psutil.cpu_count.return_value = 4
-                    mock_affinity = (
-                        mock_psutil.Process.return_value.cpu_affinity)
-
-                    # affinity=2/4 CPUs
-                    mock_affinity.return_value = [2, 3]
-                    self.check_metadata('cpu_affinity', '2-3')
-
-                    # affinity=all CPUs: ignore metadata
-                    mock_affinity.return_value = [0, 1, 2, 3]
-                    self.check_missing_metadata('cpu_affinity')
-=======
-        with mock.patch('perf.metadata._get_logical_cpu_count', return_value=4):
-            with mock.patch('perf.metadata._get_cpu_affinity', return_value={2, 3}):
-                with mock.patch('perf._get_isolated_cpus', return_value={1, 2, 3}):
-                    self.check_metadata('cpu_affinity', '2-3 (isolated)')
-
-            with mock.patch('perf.metadata._get_cpu_affinity', return_value={0, 1, 2, 3}):
+            with mock.patch('perf.metadata._get_cpu_affinity',
+                            return_value={0, 1, 2, 3}):
                 self.check_missing_metadata('cpu_affinity')
 
 
@@ -112,12 +89,19 @@
         def boost(cpu):
             return (cpu == 0)
 
-        with mock.patch('perf.metadata.open', return_value=six.StringIO(data)):
+        with mock.patch('perf.metadata.open', create=True,
+                        return_value=six.StringIO(data)):
             with mock.patch('perf.metadata._get_cpu_boost', side_effect=boost):
                 cpu_freq = perf.metadata._get_cpu_frequencies([0, 2])
         self.assertEqual(cpu_freq, {0: '1600 MHz (boost)',
                                     2: '2901 MHz'})
->>>>>>> 5b0d2667
+
+    def test_cpu_boost(self):
+        with mock.patch('perf.metadata.subprocess.Popen') as mock_popen:
+            mock_popen.return_value.communicate.side_effect = OSError
+            boost = perf.metadata._get_cpu_boost(0)
+
+        self.assertIsNone(boost)
 
 
 if __name__ == "__main__":
