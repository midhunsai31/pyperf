from __future__ import print_function
import argparse
import errno
import os
import subprocess
import sys

import six
import statistics   # Python 3.4+, or backport on Python 2.7

try:
    # Optional dependency
    import psutil
except ImportError:
    psutil = None

import perf.metadata


def _bench_suite_from_subprocess(args):
    proc = subprocess.Popen(args,
                            universal_newlines=True,
                            stdout=subprocess.PIPE,
                            stderr=subprocess.PIPE)

    try:
        if six.PY3:
            with proc:
                stdout, stderr = proc.communicate()
        else:
            stdout, stderr = proc.communicate()
    except:
        try:
            proc.kill()
        except OSError:
            pass
        proc.wait()
        raise

    if proc.returncode:
        sys.stdout.write(stdout)
        sys.stdout.flush()
        sys.stderr.write(stderr)
        sys.stderr.flush()
        raise RuntimeError("%s failed with exit code %s"
                           % (args[0], proc.returncode))

    return perf.BenchmarkSuite.loads(stdout)


def _display_run(bench, run_index, run, raw=False, verbose=0, file=None):
    loops = run.loops * run.inner_loops
    raw_samples = run._get_raw_samples(warmups=True)
    if not raw:
        samples = [sample / loops for sample in raw_samples]
    else:
        samples = raw_samples

    samples_str = list(bench._format_samples(samples))

    median = bench.median()
    max_delta = median * 0.05
    for index, sample in enumerate(samples):
        if raw:
            sample /= loops
        delta = sample - median
        if abs(delta) > max_delta:
            samples_str[index] += ' (%+.0f%%)' % (delta * 100 / median)

    # FIXME: don't use private attribute
    nwarmup = run._warmups
    if nwarmup:
        warmups = samples_str[:nwarmup]
        samples = samples_str[nwarmup:]
    else:
        samples = samples_str

    if raw:
        name = 'raw samples'
    else:
        name = 'samples'
    text = '%s (%s): %s' % (name, len(samples), ', '.join(samples))
    if nwarmup and verbose >= 0:
        if raw:
            name = 'raw warmup'
        else:
            name = 'warmup'
        text = ('%s (%s): %s; %s'
                % (name, len(warmups), ', '.join(warmups), text))

    text = "Run %s: %s" % (run_index, text)
    print(text, file=file)

    if verbose > 0:
        prefix = '  '
        print(prefix + 'loops: %s' % perf._format_number(run.loops))
        if run.inner_loops:
<<<<<<< HEAD
            info.append(
                'inner_loops=%s' % perf._format_number(run.inner_loops))
        if run.metadata:
            for key in sorted(run.metadata):
                value = run.metadata[key]
                info.append('%s=%s' % (key, value))
        print(' '.join(info), file=file)
=======
            print(prefix + 'inner_loops: %s' % perf._format_number(run.inner_loops))
        for key in sorted(run.metadata):
            value = run.metadata[key]
            print('%s%s: %s' % (prefix, key, value))
>>>>>>> 5b0d2667


def _display_runs(bench, quiet=False, verbose=False, raw=False, file=None):
    runs = bench.get_runs()
    if quiet:
        verbose = -1
    elif verbose:
        verbose = 1
    else:
        verbose = 0
    for run_index, run in enumerate(runs, 1):
        _display_run(
            bench, run_index, run, verbose=verbose, raw=raw, file=file)


def _display_stats(bench, file=None):
    fmt = bench._format_sample
    samples = bench.get_samples()

    nrun = bench.get_nrun()
    nsample = len(samples)
    median = bench.median()

    # Raw sample minimize/maximum
    raw_samples = bench._get_raw_samples()
    print("Raw sample minimum: %s" % bench._format_sample(min(raw_samples)),
          file=file)
    print("Raw sample maximum: %s" % bench._format_sample(max(raw_samples)),
          file=file)
    print(file=file)

    # Number of samples
    print("Number of runs: %s" % perf._format_number(nrun), file=file)
    print(
        "Total number of samples: %s" % perf._format_number(nsample),
        file=file)

    nsample_per_run = bench._get_nsample_per_run()
    text = perf._format_number(nsample_per_run)
    if isinstance(nsample_per_run, float):
        text += ' (average)'
    print('Number of samples per run: %s' % text, file=file)

    warmups = bench.get_warmups()
    text = perf._format_number(warmups)
    if isinstance(warmups, float):
        text += ' (average)'
    print('Number of warmups per run: %s' % text, file=file)

    # Loop iterations per sample
    loops = bench.get_loops()
    inner_loops = bench.get_inner_loops()
    total_loops = loops * inner_loops
    if isinstance(total_loops, int):
        text = perf._format_number(total_loops)
    else:
        text = "%s (average)" % total_loops

    if not(isinstance(inner_loops, int) and inner_loops == 1):
        if isinstance(loops, int):
            loops = perf._format_number(loops, 'outter-loop')
        else:
            loops = '%.1f outter-loops (average)'

        if isinstance(inner_loops, int):
            inner_loops = perf._format_number(inner_loops, 'inner-loop')
        else:
            inner_loops = "%.1f inner-loops (average)" % inner_loops

        text = '%s (%s x %s)' % (text, loops, inner_loops)

    print("Loop iterations per sample: %s" % text, file=file)
    print(file=file)

    # Minimum
    def format_limit(median, value):
        return "%s (%+.0f%%)" % (fmt(value), (value - median) * 100 / median)

    print("Minimum: %s" % format_limit(median, min(samples)), file=file)

    # Median +- std dev
    print(str(bench), file=file)

    # Mean +- std dev
    mean = statistics.mean(samples)
    if len(samples) > 2:
        stdev = statistics.stdev(samples, mean)
        print(
            "Mean +- std dev: %s +- %s" % bench._format_samples((mean, stdev)),
            file=file)
    else:
        print("Mean: %s" % bench._format_sample(mean), file=file)

    # Maximum
    print("Maximum: %s" % format_limit(median, max(samples)), file=file)


def _display_histogram(benchmarks, bins=20, extend=False, file=None):
    import collections
    import shutil

    if hasattr(shutil, 'get_terminal_size'):
        columns, lines = shutil.get_terminal_size()
    else:
        columns = 80
        lines = 25

    if not bins:
        bins = max(lines - 3, 3)
        if not extend:
            bins = min(bins, 25)

    all_samples = []
    for bench, title in benchmarks:
        all_samples.extend(bench.get_samples())
    all_min = min(all_samples)
    all_max = max(all_samples)
    sample_k = float(all_max - all_min) / bins
    if not sample_k:
        sample_k = 1.0

    def sample_bucket(value):
        # round towards zero (ROUND_DOWN)
        return int(value / sample_k)
    bucket_min = sample_bucket(all_min)
    bucket_max = sample_bucket(all_max)

    for index, item in enumerate(benchmarks):
        bench, title = item
        if title:
            print("[ %s ]" % title, file=file)

        samples = bench.get_samples()

        counter = collections.Counter(
            [sample_bucket(value) for value in samples])
        count_max = max(counter.values())
        count_width = len(str(count_max))

        sample_width = max([len(bench._format_sample(bucket * sample_k))
                            for bucket in range(bucket_min, bucket_max + 1)])
        width = columns - sample_width

        line = ': %s #' % count_max
        width = columns - (sample_width + len(line))
        if not extend:
            width = min(width, 79)
        width = max(width, 3)
        line_k = float(width) / max(counter.values())
        for bucket in range(bucket_min, bucket_max + 1):
            count = counter.get(bucket, 0)
            linelen = int(round(count * line_k))
            text = bench._format_sample(bucket * sample_k)
            line = ('#' * linelen) or '|'
            print("{:>{}}: {:>{}} {}".format(text, sample_width,
                                             count, count_width, line),
                  file=file)

        if index != len(benchmarks) - 1:
            print(file=file)


def _warn_if_bench_unstable(bench):
    # FIXME: modify Benchmark constructor to avoid this annoying case?
    if not bench.get_nrun():
        raise ValueError("benchmark has no run")

    warnings = []
    warn = warnings.append
    samples = bench.get_samples()

    # Display a warning if the standard deviation is larger than 10%
    median = bench.median()
    # Avoid division by zero
    if median and len(samples) > 1:
        k = statistics.stdev(samples) / median
        if k > 0.10:
            if k > 0.20:
                warn("ERROR: the benchmark is very unstable, the standard "
                     "deviation is very high (stdev/median: %.0f%%)!"
                     % (k * 100))
            else:
                warn("WARNING: the benchmark seems unstable, the standard "
                     "deviation is high (stdev/median: %.0f%%)"
                     % (k * 100))
            warn("Try to rerun the benchmark with more runs, samples "
                 "and/or loops")
            warn("")

    # Check that the shortest sample took at least 1 ms
    shortest = min(bench._get_raw_samples())
    text = bench._format_sample(shortest)
    if shortest < 1e-3:
        if shortest < 1e-6:
            warn("ERROR: the benchmark may be very unstable, "
                 "the shortest raw sample only took %s" % text)
        else:
            warn("WARNING: the benchmark may be unstable, "
                 "the shortest raw sample only took %s" % text)
        warn("Try to rerun the benchmark with more loops "
             "or increase --min-time")
        warn("")

    return warnings


def _display_metadata(metadata, header="Metadata:", file=None):
    if not metadata:
        return
    print(header, file=file)
    for key, value in sorted(metadata.items()):
        print("- %s: %s" % (key, value), file=file)


def _display_benchmark(bench, file=None, check_unstable=True, metadata=False,
                       dump=False, stats=False, hist=False):
    if dump:
        _display_runs(bench, file=file)
        print(file=file)

    if metadata:
        _display_metadata(bench.metadata, file=file)
        print(file=file)

    if hist:
        _display_histogram([(bench, None)], file=file)
        print(file=file)

    if stats:
        _display_stats(bench, file=file)
        print(file=file)

    if check_unstable:
        warnings = _warn_if_bench_unstable(bench)
        for line in warnings:
            print(line, file=file)

    print(str(bench), file=file)


class TextRunner:
    # Default parameters are chosen to have approximatively a run of 0.5 second
    # and so a total duration of 5 seconds by default
    def __init__(self, name, samples=3, warmups=1, processes=20,
                 loops=0, min_time=0.1, max_time=1.0, metadata=None,
                 inner_loops=1, _argparser=None):
        if not name:
            raise ValueError("name must be a non-empty string")
        self.name = name
        if metadata is not None:
            self.metadata = metadata
        else:
            self.metadata = {}

        # result of argparser.parse_args()
        self.args = None

        # callback used to prepare command line arguments to spawn a worker
        # child process. The callback is called with prepare(runner, args).
        # args must be modified in-place.
        self.prepare_subprocess_args = None

        # Command list arguments to call the program:
        # (sys.executable, sys.argv[0]) by default. For example,
        # "python3 -m perf.timeit" sets program_args to
        # (sys.executable, '-m', 'perf.timeit').
        self.program_args = (sys.executable, sys.argv[0])

        # Number of inner-loops of the sample_func for bench_sample_func()
        self.inner_loops = inner_loops

        def strictly_positive(value):
            value = int(value)
            if value <= 0:
                raise ValueError("value must be > 0")
            return value

        def positive_or_nul(value):
            value = int(value)
            if value < 0:
                raise ValueError("value must be >= 0")
            return value

        if _argparser is not None:
            parser = _argparser
        else:
            parser = argparse.ArgumentParser()
        parser.description = 'Benchmark'
        parser.add_argument(
            '--rigorous', action="store_true",
            help='Spend longer running tests to get more accurate results')
        parser.add_argument(
            '--fast', action="store_true", help='Get rough answers quickly')
        parser.add_argument(
            "--debug-single-sample", action="store_true",
            help="Debug mode, only collect a single sample")
        parser.add_argument(
            '-p', '--processes', type=strictly_positive, default=processes,
            help='number of processes used to run benchmarks (default: %s)'
            % processes)
        parser.add_argument(
            '-n', '--samples', dest="samples",
            type=strictly_positive, default=samples,
            help='number of samples per process (default: %s)'
            % samples)
        parser.add_argument(
            '-w', '--warmups', dest="warmups",
            type=positive_or_nul, default=warmups,
            help='number of skipped samples per run used to warmup the'
                 ' benchmark (default: %s)'
            % warmups)
        parser.add_argument(
            '-l', '--loops', type=positive_or_nul, default=loops,
            help='number of loops per sample, 0 means '
                 'automatic calibration (default: %s)'
            % loops)
        parser.add_argument(
            '-v', '--verbose', action="store_true", help='enable verbose mode')
        parser.add_argument(
            '-q', '--quiet', action="store_true", help='enable quiet mode')
        parser.add_argument(
            '--stdout', action='store_true',
            help='write results encoded to JSON into stdout')
        parser.add_argument(
            '--json', metavar='FILENAME',
            help='write results encoded to JSON into FILENAME')
        parser.add_argument(
            '--json-append', metavar='FILENAME',
            help='append results encoded to JSON into FILENAME')
        parser.add_argument(
            '--min-time', type=float, default=min_time,
            help='Minimum duration in seconds of a single '
                 'sample, used to calibrate the number of '
                 'loops (default: %s)'
            % perf._format_timedelta(min_time))
        parser.add_argument(
            '--worker', action="store_true",
            help='worker process, run the benchmark')
        parser.add_argument(
            '-d', '--dump', action="store_true",
            help='display benchmark run results')
        parser.add_argument(
            '--metadata', '-m', action="store_true",
            help='show metadata')
        parser.add_argument(
            '--hist', '-g', action="store_true",
            help='display an histogram of samples')
        parser.add_argument(
            '--stats', '-t', action="store_true",
            help='display statistics (min, max, ...)')
        parser.add_argument(
            "--affinity", metavar="CPU_LIST", default=None,
            help='Specify CPU affinity for worker processes. '
                 'This way, benchmarks can be forced to run '
                 'on a given set of CPUs to minimize run to '
                 'run variation. By default, worker processes '
                 'are pinned to isolate CPUs if isolated CPUs '
                 'are found.')
        self.argparser = parser

    def _calibrate_sample_func(self, sample_func):
        stream = self._stream()

        min_dt = self.args.min_time * 0.90
        max_loops = 2 ** 32

        loops = 1
        while 1:
            if loops > max_loops:
                raise ValueError("unable to calibrate: loops=%s" % loops)

            dt = sample_func(loops)
            if self.args.verbose:
                print("calibration: %s: %s"
                      % (perf._format_number(loops, 'loop'),
                         perf._format_timedelta(dt)),
                      file=stream)

            if dt >= min_dt:
                break

            loops *= 2

        if self.args.verbose:
            print("calibration: use %s" % perf._format_number(loops, 'loop'),
                  file=stream)

        return loops

    def _process_args(self):
        if self.args.quiet:
            self.args.verbose = False
        if self.args.debug_single_sample:
            self.args.worker = True

        nprocess = self.argparser.get_default('processes')
        nsamples = self.argparser.get_default('samples')
        if self.args.rigorous:
            self.args.processes = nprocess * 2
            # self.args.samples = nsamples * 5 // 3
        elif self.args.fast:
            # use at least 3 processes to benchmark 3 different (randomized)
            # hash functions
            self.args.processes = max(nprocess // 2, 3)
            self.args.samples = max(nsamples * 2 // 3, 2)
        elif self.args.debug_single_sample:
            self.args.processes = 1
            self.args.warmups = 0
            self.args.samples = 1
            self.args.loops = 1
            self.args.min_time = 1e-9

        filename = self.args.json
        if filename and os.path.exists(filename):
            print("ERROR: The JSON file %r already exists" % filename)
            sys.exit(1)

    def parse_args(self, args=None):
        if self.args is None:
            self.args = self.argparser.parse_args(args)
            self._process_args()
        return self.args

    def _stream(self):
        return sys.stderr if self.args.stdout else sys.stdout

    def _range(self):
        for warmup in six.moves.xrange(self.args.warmups):
            yield (True, 1 + warmup)
        for run in six.moves.xrange(self.args.samples):
            yield (False, 1 + run)

    def _cpu_affinity(self):
        # sched_setaffinity() was added to Python 3.3
        has_sched_setaffinity = hasattr(os, 'sched_setaffinity')
        if not has_sched_setaffinity:
            if psutil is not None:
                proc = psutil.Process()
                psutil_has_cpu_affinity = hasattr(proc, 'cpu_affinity')
            else:
                psutil_has_cpu_affinity = False

        cpus = self.args.affinity
        if not cpus:
            stream = self._stream()

            # --affinity option is not set: detect isolated CPUs
            cpus = perf._get_isolated_cpus()
            if not cpus:
                # no isolated CPUs or unable to get the isolated CPUs
                return

            if not has_sched_setaffinity and not psutil_has_cpu_affinity:
                # unable to pin CPUs
                print("WARNING: unable to pin worker processes to "
                      "isolated CPUs, CPU affinity not available", file=stream)
                print("Use Python 3.3 or newer, or install psutil dependency",
                      file=stream)
                return

            if self.args.verbose:
                print("Pin process to isolated CPUs: %s"
                      % perf._format_cpu_list(cpus), file=stream)

            self.args.affinity = perf._format_cpu_list(cpus)
        else:
            cpus = perf._parse_cpu_list(cpus)
            if self.args.verbose:
                print("Pin process to CPUs: %s"
                      % perf._format_cpu_list(cpus),
                      file=self._stream())

        if has_sched_setaffinity:
            os.sched_setaffinity(0, cpus)
        elif psutil_has_cpu_affinity:
            proc = psutil.Process()
            proc.cpu_affinity(cpus)
        else:
            print("ERROR: CPU affinity not available.", file=sys.stderr)
            print("Use Python 3.3 or newer, or install psutil dependency",
                  file=stream)
            sys.exit(1)

    def _worker(self, bench, sample_func):
        stream = self._stream()
        loops = self.args.loops

        raw_samples = []
        for is_warmup, index in self._range():
            raw_sample = sample_func(loops)

            # The most accurate time has a resolution of 1 nanosecond. We
            # compute a difference between two timer values. When formatted to
            # decimal, the difference can show more than 9 decimal digits after
            # the dot. Round manually to 10^-9 to produce more compact JSON
            # files and don't pretend to have a better resolution than 1
            # nanosecond.
            raw_sample = round(raw_sample, 9)

            raw_samples.append(raw_sample)

            if self.args.verbose:
                text = bench._format_sample(raw_sample)
                if is_warmup:
                    text = "Warmup %s: %s" % (index, text)
                else:
                    text = "Raw sample %s: %s" % (index, text)
                print(text, file=stream)

        if self.args.verbose:
            print(file=stream)

        run = perf.Run(self.args.warmups, raw_samples,
                       loops=loops,
                       inner_loops=self.inner_loops)
        bench.add_run(run)
        self._display_result(bench, check_unstable=False)

        return bench

    def _main(self, sample_func):
        start_time = perf.monotonic_clock()

        self.parse_args()

        self._cpu_affinity()

        if self.args.loops == 0:
            self.args.loops = self._calibrate_sample_func(sample_func)

        bench = perf.Benchmark(name=self.name)
        bench.metadata.update(self.metadata)

        try:
            if self.args.worker or self.args.debug_single_sample:
                return self._worker(bench, sample_func)
            else:
                return self._spawn_workers(bench, start_time)
        except KeyboardInterrupt:
            print("Interrupted: exit", file=sys.stderr)
            sys.exit(1)

    def bench_sample_func(self, sample_func, *args):
        """"Benchmark sample_func(loops, *args)

        The function must return the total elapsed time, not the average time
        per loop iteration. The total elapsed time is required to be able
        to automatically calibrate the number of loops.

        perf.perf_counter() should be used to measure the elapsed time.
        """

        if not args:
            return self._main(sample_func)

        def wrap_sample_func(loops):
            return sample_func(loops, *args)

        return self._main(wrap_sample_func)

    def bench_func(self, func, *args):
        """"Benchmark func(*args)."""

        def sample_func(loops):
            # use fast local variables
            local_timer = perf.perf_counter
            local_func = func
            local_args = args

            if local_args:
                if loops != 1:
                    range_it = range(loops)

                    t0 = local_timer()
                    for _ in range_it:
                        local_func(*local_args)
                    dt = local_timer() - t0
                else:
                    t0 = local_timer()
                    local_func(*local_args)
                    dt = local_timer() - t0
            else:
                # fast-path when func has no argument: avoid the expensive
                # func(*args) argument unpacking

                if loops != 1:
                    range_it = range(loops)

                    t0 = local_timer()
                    for _ in range_it:
                        local_func()
                    dt = local_timer() - t0
                else:
                    t0 = local_timer()
                    local_func()
                    dt = local_timer() - t0

            return dt

        return self._main(sample_func)

    def _spawn_worker(self):
        args = []
        args.extend(self.program_args)
        args.extend(('--worker', '--stdout',
                     '--samples', str(self.args.samples),
                     '--warmups', str(self.args.warmups),
                     '--loops', str(self.args.loops)))
        # FIXME: pass --min-time?
        if self.args.verbose:
            args.append('-' + 'v' * self.args.verbose)
        if self.args.affinity:
            args.append('--affinity=%s' % self.args.affinity)

        if self.prepare_subprocess_args:
            self.prepare_subprocess_args(self, args)

        return _bench_suite_from_subprocess(args)

    def _display_result(self, bench, check_unstable=True):
        stream = self._stream()
        args = self.args

        # Display the average +- stdev
        if self.args.quiet:
            check_unstable = False
        _display_benchmark(bench,
                           file=stream,
                           check_unstable=check_unstable,
                           metadata=args.metadata,
                           dump=args.dump,
                           stats=args.stats,
                           hist=args.hist)

        stream.flush()
        if args.json_append:
            if os.path.exists(args.json_append):
                suite = perf.BenchmarkSuite.load(args.json_append)
            else:
                suite = perf.BenchmarkSuite()
            suite._add_benchmark_runs(bench)
            suite.dump(args.json_append)

        if args.stdout:
            try:
                bench.dump(sys.stdout)
            except IOError as exc:
                if exc.errno != errno.EPIPE:
                    raise
                # ignore broken pipe error

                # Close stdout to avoid the warning "Exception ignored in: ..."
                # at exit
                try:
                    sys.stdout.close()
                except IOError:
                    # close() is likely to fail with EPIPE (BrokenPipeError)
                    pass

        if args.json:
            bench.dump(args.json)

    def _spawn_workers(self, bench, start_time):
        verbose = self.args.verbose
        quiet = self.args.quiet
        stream = self._stream()
        nprocess = self.args.processes

        for process in range(nprocess):
            run_suite = self._spawn_worker()

            run_benchmarks = run_suite.get_benchmarks()
            if len(run_benchmarks) != 1:
                raise ValueError("worker produced %s benchmarks instead of 1"
                                 % len(run_benchmarks))
            run_bench = run_benchmarks[0]

            bench._add_benchmark_runs(run_bench)

            if verbose:
                run = bench.get_runs()[-1]
                run_index = '%s/%s' % (1 + process, nprocess)
                _display_run(bench, run_index, run, file=stream)
            elif not quiet:
                print(".", end='', file=stream)
                stream.flush()

        if not quiet:
            print(file=stream)

        duration = perf.monotonic_clock() - start_time
        mins, secs = divmod(duration, 60)
        if mins:
            bench.metadata['duration'] = '%.0f min %.0f sec' % (mins, secs)
        else:
            bench.metadata['duration'] = '%.1f sec' % secs

        self._display_result(bench)
        return bench<|MERGE_RESOLUTION|>--- conflicted
+++ resolved
@@ -95,20 +95,11 @@
         prefix = '  '
         print(prefix + 'loops: %s' % perf._format_number(run.loops))
         if run.inner_loops:
-<<<<<<< HEAD
-            info.append(
-                'inner_loops=%s' % perf._format_number(run.inner_loops))
-        if run.metadata:
-            for key in sorted(run.metadata):
-                value = run.metadata[key]
-                info.append('%s=%s' % (key, value))
-        print(' '.join(info), file=file)
-=======
-            print(prefix + 'inner_loops: %s' % perf._format_number(run.inner_loops))
+            print(prefix + 'inner_loops: %s' % perf._format_number(
+                run.inner_loops))
         for key in sorted(run.metadata):
             value = run.metadata[key]
             print('%s%s: %s' % (prefix, key, value))
->>>>>>> 5b0d2667
 
 
 def _display_runs(bench, quiet=False, verbose=False, raw=False, file=None):
